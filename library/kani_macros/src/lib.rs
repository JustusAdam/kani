--- conflicted
+++ resolved
@@ -89,8 +89,6 @@
     derive::expand_derive_arbitrary(item)
 }
 
-<<<<<<< HEAD
-=======
 /// Add a precondition to this function.
 ///
 /// This is part of the function contract API, together with [`ensures`].
@@ -99,14 +97,11 @@
 /// annotated function. All Rust syntax is supported, even calling other
 /// functions, but the computations must be side effect free, e.g. it cannot
 /// perform I/O or use mutable memory.
->>>>>>> 94f0ac2c
 #[proc_macro_attribute]
 pub fn requires(attr: TokenStream, item: TokenStream) -> TokenStream {
     attr_impl::requires(attr, item)
 }
 
-<<<<<<< HEAD
-=======
 /// Add a postcondition to this function.
 ///
 /// This is part of the function contract API, together with [`requires`].
@@ -116,20 +111,10 @@
 /// `result`. All Rust syntax is supported, even calling other functions, but
 /// the computations must be side effect free, e.g. it cannot perform I/O or use
 /// mutable memory.
->>>>>>> 94f0ac2c
 #[proc_macro_attribute]
 pub fn ensures(attr: TokenStream, item: TokenStream) -> TokenStream {
     attr_impl::ensures(attr, item)
 }
-<<<<<<< HEAD
-
-#[proc_macro_attribute]
-pub fn auto_harness(attr: TokenStream, item: TokenStream) -> TokenStream {
-    attr_impl::auto_harness(attr, item)
-}
-
-=======
->>>>>>> 94f0ac2c
 /// This module implements Kani attributes in a way that only Kani's compiler can understand.
 /// This code should only be activated when pre-building Kani's sysroot.
 #[cfg(kani_sysroot)]
@@ -144,11 +129,8 @@
 
     use proc_macro2::Ident;
 
-<<<<<<< HEAD
-=======
     /// Create a unique hash for a token stream (basically a [`std::hash::Hash`]
     /// impl for `proc_macro2::TokenStream`).
->>>>>>> 94f0ac2c
     fn hash_of_token_stream<H: std::hash::Hasher>(
         hasher: &mut H,
         stream: proc_macro2::TokenStream,
@@ -252,8 +234,6 @@
         }
     }
 
-<<<<<<< HEAD
-=======
     /// Rewrites function contract annotations (`requires`, `ensures`) by lifing
     /// the condition into a separate function. As an example: (using `ensures`)
     ///
@@ -278,7 +258,6 @@
     ///
     /// This macro is supposed to be called with the name of the procedural
     /// macro it should generate, e.g. `requires_ensures(requires)`
->>>>>>> 94f0ac2c
     macro_rules! requires_ensures {
         ($name: ident) => {
             pub fn $name(attr: TokenStream, item: TokenStream) -> TokenStream {
@@ -356,48 +335,6 @@
         Ident::new(&identifier, proc_macro2::Span::mixed_site())
     }
 
-<<<<<<< HEAD
-    pub fn auto_harness(attr: TokenStream, item: TokenStream) -> TokenStream {
-        use proc_macro2::Span;
-        use syn::{punctuated::Punctuated, token::Comma, Expr, ExprPath, FnArg};
-        assert!(attr.is_empty(), "#[kani::auto_harness] does not take any arguments currently");
-        let hash = short_hash_of_token_stream(&item);
-        let fn_item @ ItemFn { sig, .. } = &parse_macro_input!(item as ItemFn);
-        let fn_name = &sig.ident;
-
-        let harness_name = identifier_for_generated_function(fn_item, "auto_harness", hash);
-
-        let (decls, actual_arguments): (proc_macro2::TokenStream, Punctuated<Expr, Comma>) = sig
-            .inputs
-            .iter()
-            .enumerate()
-            .map(|(arg_num, a)| {
-                let ty = match a {
-                    FnArg::Receiver(r) => &r.ty,
-                    FnArg::Typed(pat) => &pat.ty,
-                };
-                let name = Ident::new(&format!("a_{arg_num}"), Span::mixed_site());
-                let decl = quote!(
-                    let #name : #ty = kani::any();
-                );
-                (decl, Expr::from(ExprPath { attrs: vec![], qself: None, path: name.into() }))
-            })
-            .unzip();
-        quote!(
-            #[kani::proof]
-            fn #harness_name() {
-                #decls
-                #fn_name(#actual_arguments);
-            }
-
-            #[kanitool::auto_harness = stringify!(#harness_name)]
-            #fn_item
-        )
-        .into()
-    }
-
-=======
->>>>>>> 94f0ac2c
     requires_ensures!(requires);
     requires_ensures!(ensures);
 
@@ -440,8 +377,4 @@
     no_op!(unwind);
     no_op!(requires);
     no_op!(ensures);
-<<<<<<< HEAD
-    no_op!(auto_harness);
-=======
->>>>>>> 94f0ac2c
 }