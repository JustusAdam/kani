--- conflicted
+++ resolved
@@ -74,7 +74,6 @@
     assert!(cond, "`kani::assume` should always hold");
 }
 
-<<<<<<< HEAD
 #[inline(never)]
 #[allow(unreachable_code)]
 #[rustc_diagnostic_item = "KaniForall"]
@@ -91,19 +90,6 @@
     false
 }
 
-/// If the `premise` is true, so must be the `conclusion`
-///
-/// Note that boolean operators (such as `||`) are evaluated lazily by Rust.
-/// This function is not and both conditions will be evaluated always. As a
-/// reult this function is not intended to be used in regular code. Instead it
-/// is intended to make implications in a function contract
-/// ([`requires`], [`ensures`]) more readable. For eample
-/// `implies(self.is_empty(), self.len() == 0)` is a little easier to understand
-/// than `!self.is_empty() || self.len() == 0` (which is the inlined definition
-/// of this function).
-pub fn implies(premise: bool, conclusion: bool) -> bool {
-    !premise || conclusion
-=======
 /// `implies!(premise => conclusion)` means that if the `premise` is true, so
 /// must be the `conclusion`.
 ///
@@ -120,7 +106,6 @@
     ($($premise:expr),+ => $conclusion:expr) => {
         $(!$premise)||+ || ($conclusion)
     };
->>>>>>> f834be75
 }
 
 /// A way to break the ownerhip rules. Only used by contracts where we can
