--- conflicted
+++ resolved
@@ -80,7 +80,6 @@
         Ok(results)
     }
 
-<<<<<<< HEAD
     fn get_contract_info(
         &self,
         harness: &'pr HarnessMetadata,
@@ -90,7 +89,8 @@
 
         let reader = std::io::BufReader::new(std::fs::File::open(contract_info_artifact)?);
         Ok(serde_json::from_reader(reader)?)
-=======
+    }
+
     /// Return an error if the user is trying to verify a harness with stubs without enabling the
     /// experimental feature.
     fn check_stubbing(&self, harnesses: &[&HarnessMetadata]) -> Result<()> {
@@ -116,7 +116,6 @@
             }
         }
         Ok(())
->>>>>>> f834be75
     }
 }
 
@@ -156,36 +155,6 @@
         }
     }
 
-<<<<<<< HEAD
-    /// Prints a warning at the end of the verification if harness contained a stub but stubs were
-    /// not enabled.
-    fn stubbing_statuses(&self, results: &[HarnessResult]) {
-        if !self.args.is_stubbing_enabled() {
-            let ignored_stubs: Vec<_> = results
-                .iter()
-                .filter_map(|result| {
-                    (!result.harness.attributes.stubs.is_empty())
-                        .then_some(result.harness.pretty_name.as_str())
-                })
-                .collect();
-            match ignored_stubs.len().cmp(&1) {
-                Ordering::Equal => warning(&format!(
-                    "harness `{}` contained stubs which were ignored.\n\
-                    To enable stubbing, pass options `--enable-unstable --enable-stubbing`",
-                    ignored_stubs[0]
-                )),
-                Ordering::Greater => warning(&format!(
-                    "harnesses `{}` contained stubs which were ignored.\n\
-                    To enable stubbing, pass options `--enable-unstable --enable-stubbing`",
-                    ignored_stubs.join("`, `")
-                )),
-                Ordering::Less => {}
-            }
-        }
-    }
-
-=======
->>>>>>> f834be75
     /// Concludes a session by printing a summary report and exiting the process with an
     /// error code (if applicable).
     ///
