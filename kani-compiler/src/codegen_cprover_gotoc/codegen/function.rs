--- conflicted
+++ resolved
@@ -5,16 +5,10 @@
 
 use crate::codegen_cprover_gotoc::GotocCtx;
 use crate::kani_middle::contracts::GFnContract;
-<<<<<<< HEAD
-use cbmc::goto_program::{
-    Contract, Expr, Lambda, Location, Stmt, StmtBody, Symbol, SymbolValues, Type,
-};
-=======
 use cbmc::goto_program::{Contract, Expr, Lambda, Stmt, Symbol, Type};
->>>>>>> 94f0ac2c
 use cbmc::InternString;
 use rustc_middle::mir::traversal::reverse_postorder;
-use rustc_middle::mir::{Body, HasLocalDecls, Local, RETURN_PLACE};
+use rustc_middle::mir::{Body, HasLocalDecls, Local};
 use rustc_middle::ty::{self, Instance};
 use std::collections::BTreeMap;
 use std::iter::FromIterator;
@@ -229,9 +223,6 @@
         );
     }
 
-<<<<<<< HEAD
-    #[allow(unused)]
-=======
     /// Convert the Kani level contract into a CBMC level contract by creating a
     /// lambda that calls the contract implementation function.
     ///
@@ -250,119 +241,12 @@
     ///     }
     /// ```
     ///
->>>>>>> 94f0ac2c
     /// A spec lambda in GOTO receives as its first argument the return value of
     /// the annotated function. However at the top level we must receive `self`
     /// as first argument, because rust requires it. As a result the generated
     /// lambda takes the return value as first argument and then immediately
     /// calls the generated spec function, but passing the return value as the
     /// last argument.
-<<<<<<< HEAD
-    // fn as_goto_contract(&mut self, fn_contract: &GFnContract<Instance<'tcx>>) -> Contract {
-    //     use rustc_middle::mir;
-    //     let mut handle_contract_expr = |instance| {
-    //         let mir = self.current_fn().mir();
-    //         assert!(!mir.spread_arg.is_some());
-    //         let func_expr = self.codegen_func_expr(instance, None);
-    //         let mut mir_arguments: Vec<_> =
-    //             std::iter::successors(Some(mir::RETURN_PLACE + 1), |i| Some(*i + 1))
-    //                 .take(mir.arg_count + 1) // one extra for return value
-    //                 .collect();
-    //         let return_arg = mir_arguments.pop().unwrap();
-    //         let mir_operands: Vec<_> =
-    //             mir_arguments.iter().map(|l| mir::Operand::Copy((*l).into())).collect();
-    //         let mut arguments = self.codegen_funcall_args(&mir_operands, true);
-    //         let goto_argument_types: Vec<_> = [mir::RETURN_PLACE]
-    //             .into_iter()
-    //             .chain(mir_arguments.iter().copied())
-    //             .map(|a| self.codegen_ty(self.monomorphize(mir.local_decls()[a].ty)))
-    //             .collect();
-
-    //         mir_arguments.insert(0, return_arg);
-    //         arguments.push(Expr::symbol_expression(
-    //             self.codegen_var_name(&return_arg),
-    //             goto_argument_types.first().unwrap().clone(),
-    //         ));
-    //         Lambda {
-    //             arguments: mir_arguments
-    //                 .into_iter()
-    //                 .map(|l| self.codegen_var_name(&l).into())
-    //                 .zip(goto_argument_types)
-    //                 .collect(),
-    //             body: func_expr.call(arguments).cast_to(Type::Bool),
-    //         }
-    //     };
-
-    //     let requires =
-    //         fn_contract.requires().iter().copied().map(&mut handle_contract_expr).collect();
-    //     let ensures =
-    //         fn_contract.ensures().iter().copied().map(&mut handle_contract_expr).collect();
-    //     Contract::new(requires, ensures, vec![])
-    // }
-
-    fn as_inlined_goto_contract(&mut self, fn_contract: &GFnContract<Instance<'tcx>>) -> Contract {
-        let mut handle_contract_expr = |instance| {
-            let instance_fn_name = self.symbol_name(instance);
-
-            let instance_sym = self.symbol_table.delete(instance_fn_name);
-
-            assert!(
-                instance_sym.is_function_definition(),
-                "Contract function must have been defined"
-            );
-
-            let typ = instance_sym.typ;
-
-            let (params, return_type) = match typ {
-                Type::Code { mut parameters, return_type } => {
-                    let result_ty =
-                        parameters.pop().expect("Function must have at least result type argument");
-                    parameters.insert(0, result_ty);
-                    (parameters, return_type)
-                }
-                _ => unreachable!("Expected function type, got {typ:?}"),
-            };
-
-            let mir = self.current_fn().mir();
-            assert!(!mir.spread_arg.is_some());
-
-            let mut stmt = match instance_sym.value {
-                SymbolValues::Stmt(stmt) => stmt,
-                _ => unreachable!(),
-            };
-
-            let stmts = match stmt.into_body() {
-                StmtBody::Block(mut stmts) => {
-                    let mut ret_stmt = stmts.pop().expect("Need at least return statment");
-
-                    // TODO make this recursive with a visitor
-                    assert!(stmts.iter().all(|s| !matches!(s.body(), StmtBody::Return(_))));
-
-                    let return_expr = match ret_stmt.into_body() {
-                        StmtBody::Return(return_expr_opt) => 
-                            return_expr_opt.unwrap_or_else(|| Expr::symbol_expression(self.codegen_var_name(&RETURN_PLACE), *return_type.clone())),
-                        s => {
-                            let instance_mir = self.tcx.instance_mir(instance.def);
-                            rustc_middle::mir::pretty::write_mir_fn(self.tcx, instance_mir, &mut |_, _| Ok(()), &mut std::io::stdout());
-                            unreachable!("Expected return statement, got {s:?}")
-                        },
-                    };
-                    let new_last_statement = 
-                            Stmt::code_expression(return_expr.cast_to(Type::bool()), Location::none());
-                    stmts.push(new_last_statement);
-                    stmts
-                }
-                _ => unreachable!("Expected block statement"),
-            };
-
-            Lambda {
-                arguments: params
-                    .iter()
-                    .map(|param| (param.base_name().unwrap(), param.typ().clone()))
-                    .collect(),
-                body: Expr::statement_expression(stmts, Type::bool()),
-            }
-=======
     fn as_goto_contract(&mut self, fn_contract: &GFnContract<Instance<'tcx>>) -> Contract {
         use rustc_middle::mir;
         let mut handle_contract_expr = |instance| {
@@ -396,7 +280,6 @@
                 Some(return_var_name.into()),
                 func_expr.call(arguments).cast_to(Type::Bool),
             )
->>>>>>> 94f0ac2c
         };
 
         let requires =
@@ -406,13 +289,10 @@
         Contract::new(requires, ensures, vec![])
     }
 
-<<<<<<< HEAD
-=======
     /// Convert the contract to a CBMC contract, then attach it to `instance`.
     /// `instance` must have previously been declared.
     ///
     /// This does not overwrite prior contracts but merges with them.
->>>>>>> 94f0ac2c
     pub fn attach_contract(
         &mut self,
         instance: Instance<'tcx>,
@@ -421,11 +301,6 @@
         // This should be safe, since the contract is pretty much evaluated as
         // though it was the first (or last) assertion in the function.
         self.set_current_fn(instance);
-<<<<<<< HEAD
-        let goto_contract = self.as_inlined_goto_contract(contract);
-        let name = self.current_fn().name();
-        self.symbol_table.attach_contract(name, goto_contract);
-=======
         let goto_contract = self.as_goto_contract(contract);
         let name = self.current_fn().name();
 
@@ -453,7 +328,6 @@
         };
 
         self.symbol_table.attach_contract(contract_target_name, goto_contract);
->>>>>>> 94f0ac2c
         self.reset_current_fn()
     }
 
