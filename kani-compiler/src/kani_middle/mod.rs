--- conflicted
+++ resolved
@@ -15,11 +15,7 @@
     FnAbiError, FnAbiOf, FnAbiOfHelpers, FnAbiRequest, HasParamEnv, HasTyCtxt, LayoutError,
     LayoutOfHelpers, TyAndLayout,
 };
-<<<<<<< HEAD
-use rustc_middle::ty::{self, BoundVariableKind, Instance, InstanceDef, ParamEnv, Ty, TyCtxt};
-=======
 use rustc_middle::ty::{self, Instance, InstanceDef, ParamEnv, Ty, TyCtxt};
->>>>>>> f834be75
 use rustc_session::config::OutputType;
 use rustc_span::source_map::respan;
 use rustc_span::Span;
@@ -34,11 +30,8 @@
 pub mod analysis;
 pub mod attributes;
 pub mod coercion;
-<<<<<<< HEAD
 pub mod contracts;
-=======
 mod intrinsics;
->>>>>>> f834be75
 pub mod metadata;
 pub mod provide;
 pub mod reachability;
@@ -87,29 +80,16 @@
         }
 
         // We don't short circuit here since this is a type check and can shake
-<<<<<<< HEAD
-        // out differently depending on generic parameters
-        // if let MonoItem::Fn(instance) = item {
-        //     if attributes::is_function_contract_generated(tcx, instance.def_id()) {
-        //         check_is_contract_safe(tcx, *instance);
-        //     }
-        // }
-=======
         // out differently depending on generic parameters.
         if let MonoItem::Fn(instance) = item {
             if attributes::is_function_contract_generated(tcx, instance.def_id()) {
                 check_is_contract_safe(tcx, *instance);
             }
         }
->>>>>>> f834be75
     }
     tcx.sess.abort_if_errors();
 }
 
-<<<<<<< HEAD
-#[allow(dead_code)]
-=======
->>>>>>> f834be75
 /// A basic check that ensures a function with a contract does not receive
 /// mutable pointers in its input and does not return raw pointers of any kind.
 ///
@@ -124,11 +104,7 @@
         /// composing error messages.
         r#where: &'static str,
         /// Adjective to describe the kind of pointer we're prohibiting.
-<<<<<<< HEAD
-        /// Essentially `is_prohibited` but in english
-=======
         /// Essentially `is_prohibited` but in English.
->>>>>>> f834be75
         what: &'static str,
     }
 
@@ -141,11 +117,7 @@
             }
 
             // Rust's type visitor only recurses into type arguments, (e.g.
-<<<<<<< HEAD
-            // `generics` in this match). This is enough for may types, but it
-=======
             // `generics` in this match). This is enough for many types, but it
->>>>>>> f834be75
             // won't look at the field types of structs or enums. So we override
             // it here and do that ourselves.
             //
@@ -166,11 +138,7 @@
                 }
                 std::ops::ControlFlow::Continue(())
             } else {
-<<<<<<< HEAD
-                // For every other type
-=======
                 // For every other type.
->>>>>>> f834be75
                 t.super_visit_with(self)
             }
         }
@@ -183,17 +151,10 @@
     let bound_fn_sig = instance.ty(tcx, ParamEnv::reveal_all()).fn_sig(tcx);
 
     for v in bound_fn_sig.bound_vars() {
-<<<<<<< HEAD
-        if let BoundVariableKind::Ty(t) = v {
-            tcx.sess.span_warn(
-                tcx.def_span(instance.def_id()),
-                format!("Found a bound type variable {t:?}"),
-=======
         if let ty::BoundVariableKind::Ty(t) = v {
             tcx.sess.span_err(
                 tcx.def_span(instance.def_id()),
                 format!("Found a bound type variable {t:?} after monomorphization"),
->>>>>>> f834be75
             );
         }
     }
