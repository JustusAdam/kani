--- conflicted
+++ resolved
@@ -133,38 +133,6 @@
     assert!(def_id.is_local(), "Expected a local item, but got: {def_id:?}");
     let attributes = extract_kani_attributes(tcx, def_id);
     trace!(?def_id, ?attributes, "extract_harness_attributes");
-<<<<<<< HEAD
-    if attributes.contains_key(&KaniAttributeKind::Proof) {
-        Some(attributes.into_iter().fold(
-            HarnessAttributes::default(),
-            |mut harness, (kind, attributes)| {
-                match kind {
-                    KaniAttributeKind::ShouldPanic => {
-                        expect_single(tcx, kind, &attributes);
-                        harness.should_panic = true
-                    }
-                    KaniAttributeKind::Solver => {
-                        // Make sure the solver is not already set
-                        harness.solver = parse_solver(tcx, expect_single(tcx, kind, &attributes));
-                    }
-                    KaniAttributeKind::Stub => {
-                        harness.stubs = parse_stubs(tcx, def_id, attributes);
-                    }
-                    KaniAttributeKind::Unwind => {
-                        harness.unwind_value =
-                            parse_unwind(tcx, expect_single(tcx, kind, &attributes))
-                    }
-                    KaniAttributeKind::Proof => harness.proof = true,
-                    KaniAttributeKind::Unstable => {
-                        // Internal attribute which shouldn't exist here.
-                        unreachable!()
-                    }
-                    KaniAttributeKind::Ensures | KaniAttributeKind::Requires => {
-                        todo!("Contract attributes are not supported on proofs (yet)")
-                    }
-                };
-                harness
-=======
     assert!(attributes.contains_key(&KaniAttributeKind::Proof));
     attributes.into_iter().fold(HarnessAttributes::default(), |mut harness, (kind, attributes)| {
         match kind {
@@ -209,61 +177,6 @@
         match hir_map.get_parent(hir_id) {
             Node::Item(Item { kind, .. }) => match kind {
                 ItemKind::Mod(m) => find_in_mod(m),
-                ItemKind::Impl(imp) => {
-                    imp.items.iter().find(|it| it.ident.name == name).unwrap().id.hir_id()
-                }
-                other => panic!("Odd parent item kind {other:?}"),
->>>>>>> 94f0ac2c
-            },
-            Node::Crate(m) => find_in_mod(m),
-            other => panic!("Odd prant node type {other:?}"),
-        }
-        .expect_owner()
-        .def_id
-        .to_def_id()
-    };
-
-    //println!("Searching in {:?}", hir_map.module_items(enclosing_mod).map(|it| hir_map.item(it).ident.name).collect::<Vec<_>>());
-
-    let parse_and_resolve = |attr: &Vec<&Attribute>| {
-        attr.iter()
-            .map(|clause| match &clause.get_normal_item().args {
-                AttrArgs::Eq(_, it) => {
-                    let sym = match it {
-                        AttrArgsEq::Ast(expr) => match expr.kind {
-                            ExprKind::Lit(tok) => LitKind::from_token_lit(tok).unwrap().str(),
-                            _ => unreachable!(),
-                        },
-                        AttrArgsEq::Hir(lit) => lit.kind.str(),
-                    }
-                    .unwrap();
-                    find_sibling_by_name(sym)
-                }
-                _ => unreachable!(),
-            })
-            .collect()
-    };
-    let attributes = extract_kani_attributes(tcx, local_def_id.to_def_id());
-    let requires =
-        attributes.get(&KaniAttributeKind::Requires).map_or_else(Vec::new, parse_and_resolve);
-    let ensures =
-        attributes.get(&KaniAttributeKind::Ensures).map_or_else(Vec::new, parse_and_resolve);
-    super::contracts::FnContract::new(requires, ensures, vec![])
-}
-
-pub fn extract_contract(tcx: TyCtxt, local_def_id: LocalDefId) -> super::contracts::FnContract {
-    use rustc_ast::ExprKind;
-    use rustc_hir::{Item, ItemKind, Mod, Node};
-    let hir_map = tcx.hir();
-    let hir_id = hir_map.local_def_id_to_hir_id(local_def_id);
-    let find_sibling_by_name = |name| {
-        let find_in_mod = |md: &Mod<'_>| {
-            md.item_ids.iter().find(|it| hir_map.item(**it).ident.name == name).unwrap().hir_id()
-        };
-
-        match hir_map.get_parent(hir_id) {
-            Node::Item(Item { kind, .. }) => match kind {
-                ItemKind::Mod(m) => find_in_mod(*m),
                 ItemKind::Impl(imp) => {
                     imp.items.iter().find(|it| it.ident.name == name).unwrap().id.hir_id()
                 }
