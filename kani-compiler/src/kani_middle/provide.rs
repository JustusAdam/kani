--- conflicted
+++ resolved
@@ -4,11 +4,8 @@
 //! to run during code generation. For example, this can be used to hook up
 //! custom MIR transformations.
 
-<<<<<<< HEAD
-use crate::args::ReachabilityType;
-=======
+use crate::args::{ReachabilityType, Arguments};
 use crate::kani_middle::intrinsics::ModelIntrinsics;
->>>>>>> 62142e48
 use crate::kani_middle::reachability::{collect_reachable_items, filter_crate_items};
 use crate::kani_middle::stubbing;
 use crate::kani_queries::QueryDb;
@@ -23,12 +20,8 @@
 /// Sets up rustc's query mechanism to apply Kani's custom queries to code from
 /// the present crate.
 pub fn provide(providers: &mut Providers, queries: &QueryDb) {
-<<<<<<< HEAD
     let args = queries.args();
-    if args.reachability_analysis != ReachabilityType::None && !args.build_std {
-=======
-    if should_override(queries) {
->>>>>>> 62142e48
+    if should_override(args) {
         // Don't override queries if we are only compiling our dependencies.
         providers.optimized_mir = run_mir_passes;
         if args.stubbing_enabled {
@@ -41,14 +34,14 @@
 /// Sets up rustc's query mechanism to apply Kani's custom queries to code from
 /// external crates.
 pub fn provide_extern(providers: &mut ExternProviders, queries: &QueryDb) {
-    if should_override(queries) {
+    if should_override(queries.args()) {
         // Don't override queries if we are only compiling our dependencies.
         providers.optimized_mir = run_mir_passes_extern;
     }
 }
 
-fn should_override(queries: &QueryDb) -> bool {
-    queries.reachability_analysis != ReachabilityType::None && !queries.build_std
+fn should_override(args: &Arguments) -> bool {
+    args.reachability_analysis != ReachabilityType::None && !args.build_std
 }
 
 /// Returns the optimized code for the external function associated with `def_id` by
