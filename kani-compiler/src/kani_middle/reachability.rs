--- conflicted
+++ resolved
@@ -178,11 +178,7 @@
     /// instruction looking for the items that should be included in the compilation.
     fn reachable_items(&mut self) {
         while let Some(to_visit) = self.queue.pop() {
-<<<<<<< HEAD
-            if !self.collected.contains_key(&to_visit) {
-=======
             if let Entry::Vacant(e) = self.collected.entry(to_visit) {
->>>>>>> 94f0ac2c
                 let opt_contract = to_visit.def_id().as_local().and_then(|local_def_id| {
                     let substs = match to_visit {
                         MonoItem::Fn(inst) => inst.substs,
@@ -191,13 +187,8 @@
                     let contract =
                         attributes::extract_contract(self.tcx, local_def_id).map(|def_id| {
                             Instance::resolve(self.tcx, ParamEnv::reveal_all(), *def_id, substs)
-<<<<<<< HEAD
-                            .unwrap()
-                            .expect("No specific instance found")
-=======
                                 .unwrap()
                                 .expect("No specific instance found")
->>>>>>> 94f0ac2c
                         });
                     contract.enforceable().then_some(contract)
                 });
@@ -212,11 +203,7 @@
                 } else {
                     vec![]
                 };
-<<<<<<< HEAD
-                self.collected.insert(to_visit, opt_contract);
-=======
                 e.insert(opt_contract);
->>>>>>> 94f0ac2c
                 let next_items = match to_visit {
                     MonoItem::Fn(instance) => self.visit_fn(instance),
                     MonoItem::Static(def_id) => self.visit_static(def_id),
