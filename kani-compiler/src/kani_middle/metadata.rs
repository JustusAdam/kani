// Copyright Kani Contributors
// SPDX-License-Identifier: Apache-2.0 OR MIT
//! This module handles Kani metadata generation. For example, generating HarnessMetadata for a
//! given function.

use std::path::Path;

use crate::kani_middle::attributes::test_harness_name;
use kani_metadata::{ArtifactType, HarnessAttributes, HarnessMetadata};
use rustc_hir::def_id::DefId;
use rustc_middle::ty::{Instance, InstanceDef, TyCtxt};

use super::{attributes::extract_harness_attributes, SourceLocation};

/// Create the harness metadata for a proof harness for a given function.
pub fn gen_proof_metadata(
    tcx: TyCtxt,
    def_id: DefId,
    base_name: &Path,
    contracts: Vec<String>,
) -> HarnessMetadata {
    let attributes = extract_harness_attributes(tcx, def_id);
    let pretty_name = tcx.def_path_str(def_id);
    // Main function a special case in order to support `--function main`
    // TODO: Get rid of this: https://github.com/model-checking/kani/issues/2129
    let mangled_name = if pretty_name == "main" {
        pretty_name.clone()
    } else {
        tcx.symbol_name(Instance::mono(tcx, def_id)).to_string()
    };

    let body = tcx.instance_mir(InstanceDef::Item(def_id));
    let loc = SourceLocation::new(tcx, &body.span);
    let file_stem = format!("{}_{mangled_name}", base_name.file_stem().unwrap().to_str().unwrap());
    let model_file = base_name.with_file_name(file_stem).with_extension(ArtifactType::SymTabGoto);

    HarnessMetadata {
        pretty_name,
        mangled_name,
        crate_name: tcx.crate_name(def_id.krate).to_string(),
        original_file: loc.filename,
        original_start_line: loc.start_line,
        original_end_line: loc.end_line,
        attributes,
        // TODO: This no longer needs to be an Option.
        goto_file: Some(model_file),
<<<<<<< HEAD
        contracts: vec![],
=======
        contracts,
>>>>>>> 94f0ac2c
    }
}

/// Create the harness metadata for a test description.
#[allow(dead_code)]
pub fn gen_test_metadata<'tcx>(
    tcx: TyCtxt<'tcx>,
    test_desc: DefId,
    test_fn: Instance<'tcx>,
    base_name: &Path,
) -> HarnessMetadata {
    let pretty_name = test_harness_name(tcx, test_desc);
    let mangled_name = tcx.symbol_name(test_fn).to_string();
    let body = tcx.instance_mir(InstanceDef::Item(test_desc));
    let loc = SourceLocation::new(tcx, &body.span);
    let file_stem = format!("{}_{mangled_name}", base_name.file_stem().unwrap().to_str().unwrap());
    let model_file = base_name.with_file_name(file_stem).with_extension(ArtifactType::SymTabGoto);

    HarnessMetadata {
        pretty_name,
        mangled_name,
        crate_name: tcx.crate_name(test_desc.krate).to_string(),
        original_file: loc.filename,
        original_start_line: loc.start_line,
        original_end_line: loc.end_line,
        attributes: HarnessAttributes::default(),
        // TODO: This no longer needs to be an Option.
        goto_file: Some(model_file),
        contracts: vec![],
    }
}<|MERGE_RESOLUTION|>--- conflicted
+++ resolved
@@ -44,11 +44,7 @@
         attributes,
         // TODO: This no longer needs to be an Option.
         goto_file: Some(model_file),
-<<<<<<< HEAD
-        contracts: vec![],
-=======
         contracts,
->>>>>>> 94f0ac2c
     }
 }
 
