// Copyright Kani Contributors
// SPDX-License-Identifier: Apache-2.0 OR MIT
//! This module handles Kani metadata generation. For example, generating HarnessMetadata for a
//! given function.

use std::path::Path;

use crate::kani_middle::attributes::test_harness_name;
use kani_metadata::{ArtifactType, HarnessAttributes, HarnessMetadata};
use rustc_hir::def_id::DefId;
use rustc_middle::ty::{Instance, InstanceDef, TyCtxt};

<<<<<<< HEAD
use super::{attributes, SourceLocation};

/// Create the harness metadata for a proof harness for a given function.
pub fn gen_proof_metadata(tcx: TyCtxt, def_id: DefId, base_name: &Path) -> HarnessMetadata {
    let attributes = attributes::KaniAttributes::for_item(tcx, def_id).harness_attributes();
=======
use super::{attributes::KaniAttributes, SourceLocation};

/// Create the harness metadata for a proof harness for a given function.
pub fn gen_proof_metadata(tcx: TyCtxt, def_id: DefId, base_name: &Path) -> HarnessMetadata {
    let attributes = KaniAttributes::for_item(tcx, def_id).harness_attributes();
>>>>>>> 00ab1965
    let pretty_name = tcx.def_path_str(def_id);
    let mut mangled_name = tcx.symbol_name(Instance::mono(tcx, def_id)).to_string();
    // Main function a special case in order to support `--function main`
    // TODO: Get rid of this: https://github.com/model-checking/kani/issues/2129
    if pretty_name == "main" {
        mangled_name = pretty_name.clone()
    };

    let body = tcx.instance_mir(InstanceDef::Item(def_id));
    let loc = SourceLocation::new(tcx, &body.span);
    let file_stem =
        format!("{}_{}", base_name.file_stem().unwrap().to_str().unwrap(), mangled_name);
    let model_file = base_name.with_file_name(file_stem).with_extension(ArtifactType::SymTabGoto);

    HarnessMetadata {
        pretty_name,
        mangled_name,
        crate_name: tcx.crate_name(def_id.krate).to_string(),
        original_file: loc.filename,
        original_start_line: loc.start_line,
        original_end_line: loc.end_line,
        attributes,
        // TODO: This no longer needs to be an Option.
        goto_file: Some(model_file),
    }
}

/// Create the harness metadata for a test description.
#[allow(dead_code)]
pub fn gen_test_metadata<'tcx>(
    tcx: TyCtxt<'tcx>,
    test_desc: DefId,
    test_fn: Instance<'tcx>,
    base_name: &Path,
) -> HarnessMetadata {
    let pretty_name = test_harness_name(tcx, test_desc);
    let mangled_name = tcx.symbol_name(test_fn).to_string();
    let body = tcx.instance_mir(InstanceDef::Item(test_desc));
    let loc = SourceLocation::new(tcx, &body.span);
    let file_stem = format!("{}_{mangled_name}", base_name.file_stem().unwrap().to_str().unwrap());
    let model_file = base_name.with_file_name(file_stem).with_extension(ArtifactType::SymTabGoto);

    HarnessMetadata {
        pretty_name,
        mangled_name,
        crate_name: tcx.crate_name(test_desc.krate).to_string(),
        original_file: loc.filename,
        original_start_line: loc.start_line,
        original_end_line: loc.end_line,
        attributes: HarnessAttributes::default(),
        // TODO: This no longer needs to be an Option.
        goto_file: Some(model_file),
    }
}<|MERGE_RESOLUTION|>--- conflicted
+++ resolved
@@ -10,19 +10,11 @@
 use rustc_hir::def_id::DefId;
 use rustc_middle::ty::{Instance, InstanceDef, TyCtxt};
 
-<<<<<<< HEAD
-use super::{attributes, SourceLocation};
-
-/// Create the harness metadata for a proof harness for a given function.
-pub fn gen_proof_metadata(tcx: TyCtxt, def_id: DefId, base_name: &Path) -> HarnessMetadata {
-    let attributes = attributes::KaniAttributes::for_item(tcx, def_id).harness_attributes();
-=======
 use super::{attributes::KaniAttributes, SourceLocation};
 
 /// Create the harness metadata for a proof harness for a given function.
 pub fn gen_proof_metadata(tcx: TyCtxt, def_id: DefId, base_name: &Path) -> HarnessMetadata {
     let attributes = KaniAttributes::for_item(tcx, def_id).harness_attributes();
->>>>>>> 00ab1965
     let pretty_name = tcx.def_path_str(def_id);
     let mut mangled_name = tcx.symbol_name(Instance::mono(tcx, def_id)).to_string();
     // Main function a special case in order to support `--function main`
