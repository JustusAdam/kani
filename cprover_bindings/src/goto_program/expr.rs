// Copyright Kani Contributors
// SPDX-License-Identifier: Apache-2.0 OR MIT

// This file has a lot of function with names like "div"
#![allow(clippy::should_implement_trait)]

use self::BinaryOperator::*;
use self::ExprValue::*;
use self::UnaryOperator::*;
use super::super::MachineModel;
use super::{DatatypeComponent, Location, Parameter, Stmt, SwitchCase, SymbolTable, Type};
use crate::InternedString;
use num::bigint::BigInt;
use std::collections::BTreeMap;
use std::fmt::Debug;

///////////////////////////////////////////////////////////////////////////////////////////////
/// Datatypes
///////////////////////////////////////////////////////////////////////////////////////////////

/// An `Expr` represents an expression type: i.e. a computation that returns a value.
/// Every expression has a type, a value, and a location (which may be `None`). An expression may
/// also include a type annotation (`size_of_annotation`), which states that the expression is the
/// result of computing `size_of(type)`.
///
/// The `size_of_annotation` is eventually picked up by CBMC's symbolic execution when simulating
/// heap allocations: for a requested allocation of N bytes, CBMC can either create a byte array of
/// size N, or, when a type T is annotated and N is a multiple of the size of T, an array of
/// N/size_of(T) elements. The latter will facilitate updates using member operations (when T is an
/// aggregate type), and pointer-typed members can be tracked more precisely. Note that this is
/// merely a hint: failing to provide such an annotation may hamper performance, but will never
/// affect correctness.
///
/// The fields of `Expr` are kept private, and there are no getters that return mutable references.
/// This means that the only way to create and update `Expr`s is using the constructors and setters.
/// In a few cases, there are properties, such as the existence of a field on a struct type,
/// which can only be checked given a symbol table.
/// Other than these properties, the constructors ensure that all expressions are well-formed.
///
/// In general, expressions are constructed in a "chained" style:
///     ` *(&x + i);` would translate to `x.address_of().plus(i).dereference()`
/// By default, these expressions have no location: to add a location, use the `.with_location()`
/// fluent builder to add locations when desired.
/// e.g. `x.address_of().with_location(l1).plus(i).with_location(l2).dereference().with_location(l3)`
///
/// TODO:
/// The CBMC irep resentation uses sharing to reduce the in-memory size of expressions.
/// This is not currently implemented for these expressions, but would be possible given a factory.
#[derive(Debug, Clone)]
pub struct Expr {
    value: Box<ExprValue>,
    typ: Type,
    location: Location,
    size_of_annotation: Option<Type>,
}

/// The different kinds of values an expression can have.
/// The names are chosen to map directly onto the IrepID used by CBMC.
/// Each expression is described by reference to the corresponding C code that would generate it.
/// When an expression makes most sense in a broader statement context,
/// the characters >>> e <<< are used to mark the part described by the enum.
#[derive(Debug, Clone)]
pub enum ExprValue {
    /// `&self`
    AddressOf(Expr),
    /// `typ x[] = >>> {elems0, elems1 ...} <<<`
    Array {
        elems: Vec<Expr>,
    },
    /// `typ x[width] = >>> {elem} <<<`
    ArrayOf {
        elem: Expr,
    },
    /// `left = right`
    Assign {
        left: Expr,
        right: Expr,
    },
    /// `lhs op rhs`.  E.g. `lhs + rhs` if `op == BinaryOperator::Plus`
    BinOp {
        op: BinaryOperator,
        lhs: Expr,
        rhs: Expr,
    },
    /// `(__CPROVER_bool) >>> true/false <<<`. True/False as a single bit boolean.
    BoolConstant(bool),
    /// Reinterpret bytes of e as type self.typ
    ByteExtract {
        e: Expr,
        offset: u64,
    },
    /// `(bool) 1`. True false as an 8 bit c_boolean.
    CBoolConstant(bool),
    /// `*self`
    Dereference(Expr),
    /// `1.0`
    DoubleConstant(f64),
    // {}
    EmptyUnion,
    /// `1.0f`
    FloatConstant(f32),
    /// `function(arguments)`
    FunctionCall {
        function: Expr,
        arguments: Vec<Expr>,
    },
    /// `c ? t : e`
    If {
        c: Expr,
        t: Expr,
        e: Expr,
    },
    /// `array[index]`
    Index {
        array: Expr,
        index: Expr,
    },
    /// `123`
    IntConstant(BigInt),
    /// `lhs.field`
    Member {
        lhs: Expr,
        field: InternedString,
    },
    /// `__nondet()`
    Nondet,
    /// `NULL`
    PointerConstant(u64),
    // `op++` etc
    SelfOp {
        op: SelfOperator,
        e: Expr,
    },
    /// <https://gcc.gnu.org/onlinedocs/gcc/Statement-Exprs.html>
    /// e.g. `({ int y = foo (); int z; if (y > 0) z = y; else z = - y; z; })`
    /// `({ op1; op2; ...})`
    StatementExpression {
        statements: Vec<Stmt>,
    },
    /// A raw string constant. Note that you normally actually want a pointer to the first element.
    /// `"s"`
    StringConstant {
        s: InternedString,
    },
    /// Struct initializer
    /// `struct foo the_foo = >>> {field1, field2, ... } <<<`
    Struct {
        values: Vec<Expr>,
    },
    /// `self`
    Symbol {
        identifier: InternedString,
    },
    /// `(typ) self`. Target type is in the outer `Expr` struct.
    Typecast(Expr),
    /// Union initializer
    /// `union foo the_foo = >>> {.field = value } <<<`
    Union {
        value: Expr,
        field: InternedString,
    },
    // `op self` eg `! self` if `op == UnaryOperator::Not`
    UnOp {
        op: UnaryOperator,
        e: Expr,
    },
    /// `vec_typ x = >>> {elems0, elems1 ...} <<<`
    Vector {
        elems: Vec<Expr>,
    },
<<<<<<< HEAD
    Quantify {
        quantifier: Quantifier,
        typ: Type,
        identifier: InternedString,
        body: Expr,
    },
    Old(Expr),
}

#[derive(Clone, Debug, Copy, Eq, PartialEq, PartialOrd)]
pub enum Quantifier {
    Forall,
    Exists,
}

#[derive(Debug, Clone)]
pub struct Lambda {
    pub arguments: Vec<(InternedString, Type)>,
    pub body: Expr,
=======
    /// A special expression type used in `assigns` contract clauses. See
    /// <https://diffblue.github.io/cbmc/contracts-assigns.html>
    ConditionalTargetGroup {
        condition: Box<Expr>,
        targets: Vec<MemoryTarget>,
    },
}

/// A target of an assigns clause. Used in [`ExprValue::ConditonalTargetGroup`]. See
/// also <https://diffblue.github.io/cbmc/contracts-assigns.html>
#[derive(Debug, Clone)]
pub enum MemoryTarget {
    /// lvalue-expr
    Lvalue(Expr),
    // | __CPROVER_typed_target(lvalue-expr)
    // | __CPROVER_object_whole(ptr-expr)
    // | __CPROVER_object_from(ptr-expr)
    // | __CPROVER_object_upto(ptr-expr, uint-expr)
>>>>>>> 94f0ac2c
}

/// Binary operators. The names are the same as in the Irep representation.
#[derive(Debug, Clone, Copy)]
pub enum BinaryOperator {
    And,
    Ashr,
    Bitand,
    Bitor,
    Bitnand,
    Bitxor,
    Div,
    Equal,
    Ge,
    Gt,
    IeeeFloatEqual,
    IeeeFloatNotequal,
    Implies,
    Le,
    Lshr,
    Lt,
    Minus,
    Mod,
    Mult,
    Notequal,
    Or,
    OverflowMinus,
    OverflowMult,
    OverflowPlus,
    OverflowResultMinus,
    OverflowResultMult,
    OverflowResultPlus,
    Plus,
    ROk,
    Rol,
    Ror,
    Shl,
    VectorEqual,
    VectorNotequal,
    VectorGe,
    VectorGt,
    VectorLe,
    VectorLt,
    Xor,
}

// Unary operators with side-effects
#[derive(Debug, Clone, Copy)]
pub enum SelfOperator {
    /// `self--`
    Postdecrement,
    /// `self++`
    Postincrement,
    /// `--self`
    Predecrement,
    /// `++self`
    Preincrement,
}

#[derive(Debug, Clone, Copy)]
pub enum UnaryOperator {
    /// `~self`
    Bitnot,
    /// `__builtin_bitreverse<n>(self)`
    BitReverse,
    /// `__builtin_bswap<n>(self)`
    Bswap,
    /// `__CPROVER_DYNAMIC_OBJECT(self)`
    IsDynamicObject,
    /// `isfinite(self)`
    IsFinite,
    /// `!self`
    Not,
    /// `__CPROVER_OBJECT_SIZE(self)`
    ObjectSize,
    /// `__CPROVER_POINTER_OBJECT(self)`
    PointerObject,
    /// `__CPROVER_POINTER_OFFSET(self)`
    PointerOffset,
    /// `__builtin_popcount(self)`
    Popcount,
    /// `__builtin_cttz(self)`
    CountTrailingZeros { allow_zero: bool },
    /// `__builtin_ctlz(self)`
    CountLeadingZeros { allow_zero: bool },
    /// `-self`
    UnaryMinus,
}

/// The return type for `__CPROVER_overflow_op` operations
pub struct ArithmeticOverflowResult {
    /// If overflow did not occur, the result of the operation. Otherwise undefined.
    pub result: Expr,
    /// Boolean: true if overflow occured, false otherwise.
    pub overflowed: Expr,
}

pub const ARITH_OVERFLOW_RESULT_FIELD: &str = "result";
pub const ARITH_OVERFLOW_OVERFLOWED_FIELD: &str = "overflowed";

/// For arithmetic-overflow-with-result operators, CBMC returns a struct whose
/// first component is the result, and whose second component is whether the
/// operation overflowed
pub fn arithmetic_overflow_result_type(operand_type: Type) -> Type {
    assert!(operand_type.is_integer());
    // give the struct the name "overflow_result_<type>", e.g.
    // "overflow_result_Unsignedbv"
    let name: InternedString = format!("overflow_result_{operand_type:?}").into();
    Type::struct_type(
        name,
        vec![
            DatatypeComponent::field(ARITH_OVERFLOW_RESULT_FIELD, operand_type),
            DatatypeComponent::field(ARITH_OVERFLOW_OVERFLOWED_FIELD, Type::bool()),
        ],
    )
}

///////////////////////////////////////////////////////////////////////////////////////////////
/// Implementations
///////////////////////////////////////////////////////////////////////////////////////////////

/// Getters
impl Expr {
    //TODO: Consider making this return the `Location` itself, since `Location` is now `Copy`.
    pub fn location(&self) -> &Location {
        &self.location
    }

    pub fn typ(&self) -> &Type {
        &self.typ
    }

    pub fn value(&self) -> &ExprValue {
        &self.value
    }

    pub fn size_of_annotation(&self) -> Option<&Type> {
        self.size_of_annotation.as_ref()
    }

    /// If the expression is an Int constant type, return its value
    pub fn int_constant_value(&self) -> Option<BigInt> {
        match &*self.value {
            ExprValue::IntConstant(i) => Some(i.clone()),
            _ => None,
        }
    }

    pub fn struct_expr_values(&self) -> Option<&Vec<Expr>> {
        match &*self.value {
            Struct { values } => Some(values),
            _ => None,
        }
    }
}

/// Predicates
impl Expr {
    pub fn is_int_constant(&self) -> bool {
        match *self.value {
            IntConstant(_) => true,
            _ => false,
        }
    }

    /// Returns whether an expression causes side effects or not
    pub fn is_side_effect(&self) -> bool {
        match &*self.value {
            // These expressions always cause side effects
            Assign { .. }
            | FunctionCall { .. }
            | Nondet
            | SelfOp { .. }
            | StatementExpression { .. } => true,
            // These expressions do not cause side effects, but the expressions
            // they contain may do. All we need to do are recursive calls.
            AddressOf(e) => e.is_side_effect(),
            Array { elems } => elems.iter().any(|e| e.is_side_effect()),
            ArrayOf { elem } => elem.is_side_effect(),
            BinOp { op: _, lhs, rhs } => lhs.is_side_effect() || rhs.is_side_effect(),
            ByteExtract { e, offset: _ } => e.is_side_effect(),
            Dereference(e) => e.is_side_effect(),
            If { c, t, e } => c.is_side_effect() || t.is_side_effect() || e.is_side_effect(),
            Index { array, index } => array.is_side_effect() || index.is_side_effect(),
            Member { lhs, field: _ } => lhs.is_side_effect(),
            Struct { values } => values.iter().any(|e| e.is_side_effect()),
            Typecast(e) => e.is_side_effect(),
            Union { value, field: _ } => value.is_side_effect(),
            UnOp { op: _, e } => e.is_side_effect(),
            Vector { elems } => elems.iter().any(|e| e.is_side_effect()),
            // The rest of expressions (constants) do not cause side effects
            _ => false,
        }
    }

    pub fn is_symbol(&self) -> bool {
        match *self.value {
            Symbol { .. } => true,
            _ => false,
        }
    }

    /// What typecasts are legal. Based off the C standard, plus some additional types
    /// that don't appear in the standard, like `bool`
    /// <https://docs.microsoft.com/en-us/cpp/c-language/type-cast-conversions?view=msvc-160>
    pub fn can_cast_from(source: &Type, target: &Type) -> bool {
        let source = source.unwrap_typedef();
        let target = target.unwrap_typedef();
        #[allow(clippy::needless_bool)]
        if source == target {
            true
        } else if target.is_bool() {
            source.is_c_bool() || source.is_integer() || source.is_pointer()
        } else if target.is_c_bool() {
            source.is_integer() || source.is_pointer() || source.is_bool()
        } else if target.is_integer() {
            source.is_c_bool()
                || source.is_integer()
                || source.is_floating_point()
                || source.is_pointer()
        } else if target.is_floating_point() {
            source.is_numeric()
        } else if target.is_pointer() {
            source.is_integer() || source.is_pointer()
        } else if target.is_empty() {
            true
        } else {
            false
        }
    }

    pub fn can_cast_to(&self, target: &Type) -> bool {
        Expr::can_cast_from(&self.typ, target)
    }

    pub fn can_take_address_of(&self) -> bool {
        match *self.value {
            Dereference(_) | Index { .. } | Member { .. } | Symbol { .. } => true,
            _ => false,
        }
    }
}

/// Setters
impl Expr {
    pub fn with_location(mut self, loc: Location) -> Self {
        self.location = loc;
        self
    }
}

impl Expr {
    pub fn with_size_of_annotation(mut self, ty: Type) -> Self {
        self.size_of_annotation = Some(ty);
        self
    }
}

/// Private constructor. Making this a macro allows multiple reference to self in the same call.
macro_rules! expr {
    ( $value:expr,  $typ:expr) => {{
        let typ = $typ;
        let value = Box::new($value);
        Expr { value, typ, location: Location::none(), size_of_annotation: None }
    }};
}

/// Constructors for the main types
impl Expr {
    /// `&self`
    pub fn address_of(self) -> Self {
        assert!(self.can_take_address_of(), "Can't take address of {self:?}");
        expr!(AddressOf(self), self.typ.clone().to_pointer())
    }

    /// `typ x[width] = >>> {elem} <<<`
    pub fn array_constant(self, width: u64) -> Self {
        // As per @kroening: "array_of will work with arrays of any type, no need for any assertion"
        expr!(ArrayOf { elem: self }, self.typ.clone().array_of(width))
    }

    /// `typ x[] = >>> {elems0, elems1 ...} <<<`
    pub fn array_expr(typ: Type, elems: Vec<Expr>) -> Self {
        if let Type::Array { size, typ: value_typ } = typ.clone() {
            assert_eq!(size as usize, elems.len());
            assert!(
                elems.iter().all(|x| x.typ == *value_typ),
                "Array type and value types don't match: \n{typ:?}\n{elems:?}"
            );
        } else {
            unreachable!("Can't make an array_val with non-array target type {:?}", typ);
        }
        expr!(Array { elems }, typ)
    }

    pub fn vector_expr(typ: Type, elems: Vec<Expr>) -> Self {
        if let Type::Vector { size, typ: value_typ } = typ.clone() {
            assert_eq!(size as usize, elems.len());
            assert!(
                elems.iter().all(|x| x.typ == *value_typ),
                "Vector type and value types don't match: \n{typ:?}\n{elems:?}"
            );
        } else {
            unreachable!("Can't make a vector_val with non-vector target type {:?}", typ);
        }
        expr!(Vector { elems }, typ)
    }

    /// `(__CPROVER_bool) >>> true/false <<<`. True/False as a single bit boolean.
    pub fn bool_constant(c: bool) -> Self {
        expr!(BoolConstant(c), Type::bool())
    }

    /// `(__CPROVER_bool) false`. False as a single bit boolean.
    pub fn bool_false() -> Self {
        Expr::bool_constant(false)
    }

    /// `(__CPROVER_bool) true`. True as a single bit boolean.
    pub fn bool_true() -> Self {
        Expr::bool_constant(true)
    }

    /// `(bool) 1`. True false as an 8 bit c_boolean.
    pub fn c_bool_constant(c: bool) -> Self {
        expr!(CBoolConstant(c), Type::c_bool())
    }

    /// `(bool) 1`. True false as an 8 bit c_boolean.
    pub fn c_true() -> Self {
        Self::c_bool_constant(true)
    }

    /// `(bool) 0`. True false as an 8 bit c_boolean.
    pub fn c_false() -> Self {
        Self::c_bool_constant(false)
    }

    /// `(typ) self`.
    pub fn cast_to(self, typ: Type) -> Self {
        assert!(self.can_cast_to(&typ), "Can't cast\n\n{self:?} ({:?})\n\n{typ:?}", self.typ);
        if self.typ == typ {
            self
        } else if typ.is_bool() {
            let zero = self.typ.zero();
            self.neq(zero)
        } else {
            expr!(Typecast(self), typ)
        }
    }

    /// Casts value to new_typ, only when the current type of value
    /// is equivalent to new_typ on the given target (e.g. i32 -> c_int)
    pub fn cast_to_target_equivalent_type(self, new_typ: &Type, mm: &MachineModel) -> Expr {
        if self.typ() == new_typ {
            self
        } else {
            assert!(self.typ().is_equal_on_machine(new_typ, mm));
            self.cast_to(new_typ.clone())
        }
    }

    /// Casts arguments to type of function parameters when the corresponding types
    /// are equivalent on the given target (e.g. i32 -> c_int)
    pub fn cast_arguments_to_target_equivalent_function_parameter_types(
        function: &Expr,
        mut arguments: Vec<Expr>,
        mm: &MachineModel,
    ) -> Vec<Expr> {
        let parameters = function.typ().parameters().unwrap();
        assert!(arguments.len() >= parameters.len());
        let mut rval: Vec<_> = parameters
            .iter()
            .map(|parameter| {
                arguments.remove(0).cast_to_target_equivalent_type(parameter.typ(), mm)
            })
            .collect();

        rval.append(&mut arguments);

        rval
    }

    /// *self: t
    pub fn dereference(self) -> Self {
        assert!(self.typ.is_pointer());
        expr!(Dereference(self), self.typ.base_type().unwrap().clone())
    }

    pub fn old(self) -> Self {
        expr!(Old(self), self.typ().clone())
    }

    /// `1.0`
    pub fn double_constant(c: f64) -> Self {
        expr!(DoubleConstant(c), Type::double())
    }

    /// `union {double d; uint64_t bp} u = {.bp = 0x1234}; >>> u.d <<<`
    pub fn double_constant_from_bitpattern(bp: u64) -> Self {
        let c = f64::from_bits(bp);
        Self::double_constant(c)
    }

    pub fn empty_union(typ: Type, st: &SymbolTable) -> Self {
        assert!(typ.is_union() || typ.is_union_tag());
        assert!(typ.lookup_components(st).unwrap().is_empty());
        let typ = typ.aggr_tag().unwrap();
        expr!(EmptyUnion, typ)
    }

    /// `1.0f`
    pub fn float_constant(c: f32) -> Self {
        expr!(FloatConstant(c), Type::float())
    }

    /// `union {float f; uint32_t bp} u = {.bp = 0x1234}; >>> u.f <<<`
    pub fn float_constant_from_bitpattern(bp: u32) -> Self {
        let c = f32::from_bits(bp);
        Self::float_constant(c)
    }

    /// `typ x[__CPROVER_infinity()] = >>> {elem} <<<`
    /// i.e. initilize an infinite sized sparse array.
    /// This is useful for maps:
    /// ```
    /// bool x[__CPROVER_infinity()] = {false};
    /// x[idx_1] = true;
    /// if (x[idx_2]) { ... }
    /// ```
    pub fn infinite_array_constant(self) -> Self {
        expr!(ArrayOf { elem: self }, self.typ.clone().infinite_array_of())
    }

    /// `self[index]`
    pub fn index_array(self, index: Expr) -> Self {
        assert!(index.typ.is_integer());
        assert!(self.typ.is_array_like());
        let typ = self.typ().base_type().unwrap().clone();
        expr!(Index { array: self, index }, typ)
    }

    /// `123`
    pub fn int_constant<T>(i: T, typ: Type) -> Self
    where
        T: Into<BigInt>,
    {
        assert!(typ.is_integer() || typ.is_bitfield());
        let i = i.into();
        // TODO: <https://github.com/model-checking/kani/issues/996>
        // if i != 0 && i != 1 {
        //     assert!(
        //         typ.min_int() <= i && i <= typ.max_int(),
        //         "{} {} {} {:?}",
        //         i,
        //         typ.min_int(),
        //         typ.max_int(),
        //         typ
        //     );
        // }
        expr!(IntConstant(i), typ)
    }

    pub fn typecheck_call(function: &Expr, arguments: &[Expr]) -> bool {
        // For variadic functions, all named arguments must match the type of their formal param.
        // Extra arguments (e.g the ... args) can have any type.
        fn typecheck_named_args(parameters: &[Parameter], arguments: &[Expr]) -> bool {
            parameters.iter().zip(arguments.iter()).all(|(p, a)| {
                if a.typ() == p.typ() {
                    true
                } else {
                    tracing::error!(param=?p.typ(), arg=?a.typ(), "Argument doesn't check");
                    false
                }
            })
        }

        if function.typ().is_code() {
            let parameters = function.typ().parameters().unwrap();
            arguments.len() == parameters.len() && typecheck_named_args(parameters, arguments)
        } else if function.typ().is_variadic_code() {
            let parameters = function.typ().parameters().unwrap();
            arguments.len() >= parameters.len() && typecheck_named_args(parameters, arguments)
        } else {
            false
        }
    }

    /// `function(arguments)`
    ///
    /// This gives an _expression_.
    /// If you are using this in statement context (e.g. ignoring or assigning the value), use
    /// the `Stmt::function_call` constructor.
    pub fn call(self, arguments: Vec<Expr>) -> Self {
        assert!(
            Expr::typecheck_call(&self, &arguments),
            "Function call does not type check:\nfunc: {self:?}\nargs: {arguments:?}"
        );
        let typ = self.typ().return_type().unwrap().clone();
        expr!(FunctionCall { function: self, arguments }, typ)
    }

    /// `self.field`
    pub fn member<T>(self, field: T, symbol_table: &SymbolTable) -> Self
    where
        T: Into<InternedString>,
    {
        let field: InternedString = field.into();
        assert!(
            self.typ.is_struct_tag() || self.typ.is_union_tag(),
            "Can't apply .member operation to\n\t{self:?}\n\t{field}",
        );
        if let Some(ty) = self.typ.lookup_field_type(field, symbol_table) {
            expr!(Member { lhs: self, field }, ty)
        } else {
            unreachable!("unable to find field {} for type {:?}", field, self.typ())
        }
    }

    /// `__nondet_typ()`
    pub fn nondet(typ: Type) -> Self {
        expr!(Nondet, typ)
    }

    /// `e.g. NULL`
    pub fn pointer_constant(c: u64, typ: Type) -> Self {
        assert!(typ.is_pointer());
        expr!(PointerConstant(c), typ)
    }

    /// <https://gcc.gnu.org/onlinedocs/gcc/Statement-Exprs.html>
    /// e.g. `({ int y = foo (); int z; if (y > 0) z = y; else z = - y; z; })`
    /// `({ op1; op2; ...})`
    pub fn statement_expression(ops: Vec<Stmt>, typ: Type) -> Self {
        assert!(!ops.is_empty());
        assert_eq!(
            ops.last().and_then(|o| o.get_expression()).map(|e| &e.typ),
            Some(&typ),
            "Expected type {typ:?} for last expression in {ops:?}"
        );
        expr!(StatementExpression { statements: ops }, typ)
    }

    /// Internal helper function for Struct initalizer
    /// `struct foo the_foo = >>> {.field1 = val1, .field2 = val2, ... } <<<`
    /// ALL fields must be given, including padding
    fn struct_expr_with_explicit_padding(
        typ: Type,
        fields: &[DatatypeComponent],
        values: Vec<Expr>,
    ) -> Self {
        assert_eq!(fields.len(), values.len());
        // Check that each formal field has an value
        assert!(
            fields.iter().zip(values.iter()).all(|(f, v)| f.typ() == *v.typ()),
            "Error in struct_expr; value type does not match field type.\n\t{typ:?}\n\t{fields:?}\n\t{values:?}"
        );
        expr!(Struct { values }, typ)
    }

    /// Struct initializer
    /// `struct foo the_foo = >>> {.field1 = val1, .field2 = val2, ... } <<<`
    /// Note that only the NON padding fields should be explicitly given.
    /// Padding fields are automatically inserted using the type from the `SymbolTable`
    pub fn struct_expr(
        typ: Type,
        mut components: BTreeMap<InternedString, Expr>,
        symbol_table: &SymbolTable,
    ) -> Self {
        assert!(
            typ.is_struct_tag(),
            "Error in struct_expr; must be given a struct_tag.\n\t{typ:?}\n\t{components:?}"
        );
        let fields = typ.lookup_components(symbol_table).unwrap();
        let non_padding_fields: Vec<_> = fields.iter().filter(|x| !x.is_padding()).collect();
        assert_eq!(
            non_padding_fields.len(),
            components.len(),
            "Error in struct_expr; mismatch in number of fields and components.\n\t{typ:?}\n\t{components:?}"
        );

        // Check that each formal field has an value
        for field in non_padding_fields {
            let field_typ = field.field_typ().unwrap();
            let value = components.get(&field.name()).unwrap();
            assert_eq!(value.typ(), field_typ, "Unexpected type for {:?}", field.name());
        }

        let values = fields
            .iter()
            .map(|field| {
                if field.is_padding() {
                    field.typ().nondet()
                } else {
                    components.remove(&field.name()).unwrap()
                }
            })
            .collect();

        Expr::struct_expr_with_explicit_padding(typ, fields, values)
    }

    /// Struct initializer with default nondet fields except for given `components`
    /// `struct foo the_foo = >>> {.field1 = val1, .field2 = val2, ... } <<<`
    pub fn struct_expr_with_nondet_fields(
        typ: Type,
        mut components: BTreeMap<InternedString, Expr>,
        symbol_table: &SymbolTable,
    ) -> Self {
        assert!(typ.is_struct_tag());
        let fields = typ.lookup_components(symbol_table).unwrap();
        let non_padding_fields: Vec<_> = fields.iter().filter(|x| !x.is_padding()).collect();
        let values = non_padding_fields
            .iter()
            .map(|field| {
                let field_name = field.name();
                if components.contains_key(&field_name) {
                    components.remove(&field_name).unwrap()
                } else {
                    field.typ().nondet()
                }
            })
            .collect();
        Expr::struct_expr_from_values(typ, values, symbol_table)
    }

    /// Struct initializer
    /// `struct foo the_foo = >>> {field1, field2, ... } <<<`
    /// Note that only the NON padding fields should be explicitly given.
    /// Padding fields are automatically inserted using the type from the `SymbolTable`
    pub fn struct_expr_from_values(
        typ: Type,
        mut non_padding_values: Vec<Expr>,
        symbol_table: &SymbolTable,
    ) -> Self {
        assert!(
            typ.is_struct_tag(),
            "Error in struct_expr; must be given struct_tag.\n\t{typ:?}\n\t{non_padding_values:?}"
        );
        let fields = typ.lookup_components(symbol_table).unwrap();
        let non_padding_fields: Vec<_> = fields.iter().filter(|x| !x.is_padding()).collect();
        assert_eq!(
            non_padding_fields.len(),
            non_padding_values.len(),
            "Error in struct_expr; mismatch in number of fields and values.\n\t{typ:?}\n\t{non_padding_values:?}"
        );
        assert!(
            non_padding_fields
                .iter()
                .zip(non_padding_values.iter())
                .all(|(f, v)| f.field_typ().unwrap() == v.typ()),
            "Error in struct_expr; value type does not match field type.\n\t{typ:?}\n\t{non_padding_fields:?}\n\t{non_padding_values:?}"
        );

        let values = fields
            .iter()
            .map(|f| if f.is_padding() { f.typ().nondet() } else { non_padding_values.remove(0) })
            .collect();

        Expr::struct_expr_with_explicit_padding(typ, fields, values)
    }

    /// Struct initializer
    /// `struct foo the_foo = >>> {field1, padding2, field3, ... } <<<`
    /// Note that padding fields should be explicitly given.
    /// This would be used when the values and padding have already been combined,
    /// e.g. when extracting the values out of an existing struct expr (see transformer.rs)
    pub fn struct_expr_from_padded_values(
        typ: Type,
        values: Vec<Expr>,
        symbol_table: &SymbolTable,
    ) -> Self {
        assert!(
            typ.is_struct_tag() || typ.is_struct(),
            "Error in struct_expr; must be given struct.\n\t{typ:?}\n\t{values:?}"
        );
        let typ = typ.aggr_tag().unwrap();
        let fields = typ.lookup_components(symbol_table).unwrap();
        assert_eq!(
            fields.len(),
            values.len(),
            "Error in struct_expr; mismatch in number of padded fields and padded values.\n\t{typ:?}\n\t{values:?}"
        );
        assert!(
            fields.iter().zip(values.iter()).all(|(f, v)| &f.typ() == v.typ()),
            "Error in struct_expr; value type does not match field type.\n\t{typ:?}\n\t{fields:?}\n\t{values:?}"
        );

        Expr::struct_expr_with_explicit_padding(typ, fields, values)
    }

    /// Initializer for a zero sized type (ZST).
    /// Since this is a ZST, we call nondet to simplify everything.
    pub fn init_unit(typ: Type, symbol_table: &SymbolTable) -> Self {
        assert_eq!(typ.sizeof_in_bits(symbol_table), 0);
        Expr::nondet(typ)
    }

    /// `identifier`
    pub fn symbol_expression<T: Into<InternedString>>(identifier: T, typ: Type) -> Self {
        let identifier = identifier.into();
        expr!(Symbol { identifier }, typ)
    }

    /// `self ? t : e`
    pub fn ternary(self, t: Expr, e: Expr) -> Expr {
        assert_eq!(t.typ, e.typ);
        expr!(If { c: self.cast_to(Type::bool()), t, e }, t.typ.clone())
    }

    /// Reinterpret the bits of `self` as being of type `t`.
    /// Note that this differs from standard casts, which may convert values.
    /// To abuse syntax: `(uint32_t)(1.0) == 1`, while `(1.0).transmute_to(uin32_t) == 0x3f800000`
    /// If `sizeof(self.typ()) != sizeof(t)`, then CBMC will truncate/extend with nondet as needed.
    /// In cases where this is not desired (e.g. casting the first element of a struct to the struct
    /// type itself, try using `reinterpret_cast`.
    pub fn transmute_to(self, t: Type, st: &SymbolTable) -> Expr {
        assert_eq!(self.typ().sizeof_in_bits(st), t.sizeof_in_bits(st));
        expr!(ByteExtract { e: self, offset: 0 }, t)
    }

    /// Transmute between types that are already byte equivalent.
    /// See documentation on `is_structurally_equivalent_to` for more details.
    pub fn transmute_to_structurally_equivalent_type(self, t: Type, st: &SymbolTable) -> Expr {
        assert!(self.typ().is_structurally_equivalent_to(&t, st));
        self.transmute_to(t, st)
    }

    /// Union initializer
    /// `union foo the_foo = >>> {.field = value } <<<`
    pub fn union_expr<T: Into<InternedString>>(
        typ: Type,
        field: T,
        value: Expr,
        symbol_table: &SymbolTable,
    ) -> Self {
        let field = field.into();
        assert!(typ.is_union_tag() || typ.is_union());
        assert_eq!(typ.lookup_field_type(field, symbol_table).as_ref(), Some(value.typ()));
        let typ = typ.aggr_tag().unwrap();
        expr!(Union { value, field }, typ)
    }

    /// Create a conditional target group with this expression as the condition
    pub fn with_target_group(self, targets: Vec<MemoryTarget>) -> Self {
        expr!(ConditionalTargetGroup { condition: Box::new(self), targets }, Type::Empty)
    }
}

/// Constructors for Binary Operations
impl Expr {
    fn typecheck_binop_args(op: BinaryOperator, lhs: &Expr, rhs: &Expr) -> bool {
        match op {
            // Arithmetic which can include pointers
            Minus => {
                (lhs.typ == rhs.typ)
                    && (lhs.typ.is_pointer() || lhs.typ.is_numeric() || lhs.typ.is_vector())
                    || (lhs.typ.is_pointer() && rhs.typ.is_integer())
            }
            Plus => {
                (lhs.typ == rhs.typ && (lhs.typ.is_numeric() || lhs.typ.is_vector()))
                    || (lhs.typ.is_pointer() && rhs.typ.is_integer())
            }
            // Arithmetic
            Div | Mod | Mult => lhs.typ == rhs.typ && (lhs.typ.is_numeric() || lhs.typ.is_vector()),
            // Bitshifts
            Ashr | Lshr | Shl => {
                lhs.typ.is_integer() && rhs.typ.is_integer()
                    || (lhs.typ == rhs.typ && lhs.typ.is_vector())
            }
            Rol | Ror => lhs.typ.is_integer() && rhs.typ.is_integer(),
            // Boolean ops
            And | Implies | Or | Xor => lhs.typ.is_bool() && rhs.typ.is_bool(),
            // Bitwise ops
            Bitand | Bitor | Bitxor => {
                lhs.typ == rhs.typ && (lhs.typ.is_integer() || lhs.typ.is_vector())
            }
            // Bitwise ops (no vector support)
            Bitnand => lhs.typ == rhs.typ && lhs.typ.is_integer(),
            // Comparisons
            Ge | Gt | Le | Lt => {
                lhs.typ == rhs.typ && (lhs.typ.is_numeric() || lhs.typ.is_pointer())
            }
            // Equalities
            Equal | Notequal => {
                lhs.typ == rhs.typ
                    && (lhs.typ.is_c_bool() || lhs.typ.is_integer() || lhs.typ.is_pointer())
            }
            // Floating Point Equalities
            IeeeFloatEqual | IeeeFloatNotequal => lhs.typ == rhs.typ && lhs.typ.is_floating_point(),
            // Overflow flags
            OverflowMinus | OverflowResultMinus => {
                (lhs.typ == rhs.typ && (lhs.typ.is_pointer() || lhs.typ.is_numeric()))
                    || (lhs.typ.is_pointer() && rhs.typ.is_integer())
            }
            OverflowMult | OverflowPlus | OverflowResultMult | OverflowResultPlus => {
                (lhs.typ == rhs.typ && lhs.typ.is_integer())
                    || (lhs.typ.is_pointer() && rhs.typ.is_integer())
            }
            ROk => lhs.typ.is_pointer() && rhs.typ.is_c_size_t(),
            VectorEqual | VectorNotequal | VectorGe | VectorLe | VectorGt | VectorLt => {
                unreachable!(
                    "vector comparison operators must be typechecked by `typecheck_vector_cmp_expr`"
                )
            }
        }
    }

    fn binop_return_type(op: BinaryOperator, lhs: &Expr, rhs: &Expr) -> Type {
        match op {
            // Arithmetic which can include pointers
            Minus => {
                if lhs.typ.is_pointer() && rhs.typ.is_pointer() {
                    Type::ssize_t()
                } else {
                    lhs.typ.clone()
                }
            }
            // Arithmetic
            Div | Mod | Mult | Plus => lhs.typ.clone(),
            // Bitshifts
            Ashr | Lshr | Rol | Ror | Shl => lhs.typ.clone(),
            // Boolean ops
            And | Implies | Or | Xor => Type::bool(),
            // Bitwise ops
            Bitand | Bitnand | Bitor | Bitxor => lhs.typ.clone(),
            // Comparisons
            Ge | Gt | Le | Lt => Type::bool(),
            // Equalities
            Equal | Notequal => Type::bool(),
            // Floating Point Equalities
            IeeeFloatEqual | IeeeFloatNotequal => Type::bool(),
            // Overflow flags
            OverflowMinus | OverflowMult | OverflowPlus => Type::bool(),
            OverflowResultMinus | OverflowResultMult | OverflowResultPlus => {
                let struct_type = arithmetic_overflow_result_type(lhs.typ.clone());
                Type::struct_tag(struct_type.tag().unwrap())
            }
            ROk => Type::bool(),
            // Vector comparisons
            VectorEqual | VectorNotequal | VectorGe | VectorLe | VectorGt | VectorLt => {
                unreachable!(
                    "return type for vector comparison operators depends on the place type"
                )
            }
        }
    }

    /// Comparison operators for SIMD vectors aren't typechecked as regular
    /// comparison operators. First, the return type depends on the place's type
    /// (i.e., the variable or expression type for the result).
    ///
    /// In addition, the return type must have:
    ///  1. The same length (number of elements) as the operand types.
    ///  2. An integer base type (or just "boolean"-y, as mentioned in
    ///     <https://github.com/rust-lang/rfcs/blob/master/text/1199-simd-infrastructure.md#comparisons>).
    ///     The signedness doesn't matter, as the result for each element is
    ///     either "all ones" (true) or "all zeros" (false).
    /// For example, one can use `simd_eq` on two `f64x4` vectors and assign the
    /// result to a `u64x4` vector. But it's not possible to assign it to: (1) a
    /// `u64x2` because they don't have the same length; or (2) another `f64x4`
    /// vector.
    fn typecheck_vector_cmp_expr(lhs: &Expr, rhs: &Expr, ret_typ: &Type) -> bool {
        lhs.typ.is_vector()
            && lhs.typ == rhs.typ
            && lhs.typ.len() == ret_typ.len()
            && ret_typ.base_type().unwrap().is_integer()
    }

    /// self op right;
    pub fn binop(self, op: BinaryOperator, rhs: Expr) -> Expr {
        assert!(
            Expr::typecheck_binop_args(op, &self, &rhs),
            "BinaryOperation Expression does not typecheck {op:?} {self:?} {rhs:?}"
        );
        expr!(BinOp { op, lhs: self, rhs }, Expr::binop_return_type(op, &self, &rhs))
    }

    /// Like `binop`, but receives an additional parameter `ret_typ` with the expected
    /// return type for the place, which is used as the return type.
    pub fn vector_cmp(self, op: BinaryOperator, rhs: Expr, ret_typ: Type) -> Expr {
        assert!(
            Expr::typecheck_vector_cmp_expr(&self, &rhs, &ret_typ),
            "vector comparison expression does not typecheck {self:?} {rhs:?} {ret_typ:?}",
        );
        expr!(BinOp { op, lhs: self, rhs }, ret_typ)
    }

    /// `__builtin_add_overflow_p(self,e)
    pub fn add_overflow_p(self, e: Expr) -> Expr {
        self.binop(OverflowPlus, e)
    }

    /// `__builtin_sub_overflow_p(self,e)
    pub fn sub_overflow_p(self, e: Expr) -> Expr {
        self.binop(OverflowMinus, e)
    }

    /// `__builtin_mul_overflow_p(self,e)
    pub fn mul_overflow_p(self, e: Expr) -> Expr {
        self.binop(OverflowMult, e)
    }

    /// `self / e`
    pub fn div(self, e: Expr) -> Expr {
        self.binop(Div, e)
    }

    /// `self % e`
    pub fn rem(self, e: Expr) -> Expr {
        self.binop(Mod, e)
    }

    /// `self && e`
    pub fn and(self, e: Expr) -> Expr {
        self.cast_to(Type::bool()).binop(And, e.cast_to(Type::bool()))
    }

    /// `self ==> e`;
    pub fn implies(self, e: Expr) -> Expr {
        self.cast_to(Type::bool()).binop(Implies, e.cast_to(Type::bool()))
    }

    /// `self || e`
    pub fn or(self, e: Expr) -> Expr {
        self.cast_to(Type::bool()).binop(Or, e.cast_to(Type::bool()))
    }

    /// logical xor
    pub fn xor(self, e: Expr) -> Expr {
        self.binop(Xor, e)
    }

    /// `self & e`
    pub fn bitand(self, e: Expr) -> Expr {
        self.binop(Bitand, e)
    }

    /// `~ (self & e)`
    pub fn bitnand(self, e: Expr) -> Expr {
        self.binop(Bitnand, e)
    }

    /// `self | e`
    pub fn bitor(self, e: Expr) -> Expr {
        self.binop(Bitor, e)
    }

    /// `self ^ e`
    pub fn bitxor(self, e: Expr) -> Expr {
        self.binop(Bitxor, e)
    }

    /// `self << e`
    pub fn shl(self, e: Expr) -> Expr {
        self.binop(Shl, e)
    }

    /// `self >> e` (Signed arithmetic shift)
    pub fn ashr(self, e: Expr) -> Expr {
        self.binop(Ashr, e)
    }

    /// `self >> e` (Unsigned logical shift)
    pub fn lshr(self, e: Expr) -> Expr {
        self.binop(Lshr, e)
    }

    /// `self + e`
    pub fn plus(self, e: Expr) -> Expr {
        self.binop(Plus, e)
    }

    /// `self - e`
    pub fn sub(self, e: Expr) -> Expr {
        self.binop(Minus, e)
    }

    /// self * e
    pub fn mul(self, e: Expr) -> Expr {
        self.binop(Mult, e)
    }

    /// self <= e
    pub fn le(self, e: Expr) -> Expr {
        self.binop(Le, e)
    }

    /// self < e
    pub fn lt(self, e: Expr) -> Expr {
        self.binop(Lt, e)
    }

    /// self >= e
    pub fn ge(self, e: Expr) -> Expr {
        self.binop(Ge, e)
    }

    /// self > e
    pub fn gt(self, e: Expr) -> Expr {
        self.binop(Gt, e)
    }

    /// self : integer == e
    pub fn eq(self, e: Expr) -> Expr {
        self.binop(Equal, e)
    }

    /// self : integer != e
    pub fn neq(self, e: Expr) -> Expr {
        self.binop(Notequal, e)
    }

    /// self : floating point == e
    pub fn feq(self, e: Expr) -> Expr {
        self.binop(IeeeFloatEqual, e)
    }

    /// self : floating point != e
    pub fn fneq(self, e: Expr) -> Expr {
        self.binop(IeeeFloatNotequal, e)
    }

    /// `__builtin_rotateleft(self, e)`
    pub fn rol(self, e: Expr) -> Expr {
        self.binop(Rol, e)
    }

    /// `__builtin_rotateright(self, e)`
    pub fn ror(self, e: Expr) -> Expr {
        self.binop(Ror, e)
    }

    /// `__CPROVER_r_ok(self, e)`
    pub fn r_ok(self, e: Expr) -> Expr {
        self.binop(ROk, e)
    }

    // Regular comparison operators (e.g., `==` or `<`) don't work over SIMD vectors.
    // Instead, we must use the dedicated `vector-<op>` Irep operators.

    /// `self == e` for SIMD vectors
    pub fn vector_eq(self, e: Expr, ret_typ: Type) -> Expr {
        self.vector_cmp(VectorEqual, e, ret_typ)
    }

    /// `self != e` for SIMD vectors
    pub fn vector_neq(self, e: Expr, ret_typ: Type) -> Expr {
        self.vector_cmp(VectorNotequal, e, ret_typ)
    }

    /// `self >= e` for SIMD vectors
    pub fn vector_ge(self, e: Expr, ret_typ: Type) -> Expr {
        self.vector_cmp(VectorGe, e, ret_typ)
    }

    /// `self <= e` for SIMD vectors
    pub fn vector_le(self, e: Expr, ret_typ: Type) -> Expr {
        self.vector_cmp(VectorLe, e, ret_typ)
    }

    /// `self > e` for SIMD vectors
    pub fn vector_gt(self, e: Expr, ret_typ: Type) -> Expr {
        self.vector_cmp(VectorGt, e, ret_typ)
    }

    /// `self < e` for SIMD vectors
    pub fn vector_lt(self, e: Expr, ret_typ: Type) -> Expr {
        self.vector_cmp(VectorLt, e, ret_typ)
    }

    // Expressions defined on top of other expressions

    /// `min(self, e)`
    pub fn min(self, e: Expr) -> Expr {
        assert!(!self.is_side_effect() && !e.is_side_effect());
        let cmp = self.clone().lt(e.clone());
        cmp.ternary(self, e)
    }

    /// `max(self, e)`
    pub fn max(self, e: Expr) -> Expr {
        assert!(!self.is_side_effect() && !e.is_side_effect());
        let cmp = self.clone().gt(e.clone());
        cmp.ternary(self, e)
    }
}

/// Constructors for self operations
impl Expr {
    /// Private constructor for self operations
    fn self_op(self, op: SelfOperator) -> Expr {
        assert!(self.typ.is_integer() || self.typ.is_pointer());
        expr!(SelfOp { op, e: self }, self.typ.clone())
    }

    /// `self++`
    pub fn postincr(self) -> Expr {
        self.self_op(SelfOperator::Postincrement)
    }

    /// `self--`
    pub fn postdecr(self) -> Expr {
        self.self_op(SelfOperator::Postdecrement)
    }

    /// `++self`
    pub fn preincr(self) -> Expr {
        self.self_op(SelfOperator::Postincrement)
    }

    /// `--self`
    pub fn predecr(self) -> Expr {
        self.self_op(SelfOperator::Postdecrement)
    }
}

/// Constructors for unary operators
impl Expr {
    fn typecheck_unop_arg(op: UnaryOperator, arg: &Expr) -> bool {
        match op {
            Bitnot | BitReverse | Bswap | Popcount => arg.typ.is_integer(),
            CountLeadingZeros { .. } | CountTrailingZeros { .. } => arg.typ.is_integer(),
            IsDynamicObject | ObjectSize | PointerObject => arg.typ().is_pointer(),
            IsFinite => arg.typ().is_floating_point(),
            PointerOffset => arg.typ == Type::void_pointer(),
            Not => arg.typ.is_bool(),
            UnaryMinus => arg.typ().is_numeric(),
        }
    }

    fn unop_return_type(op: UnaryOperator, arg: &Expr) -> Type {
        match op {
            Bitnot | BitReverse | Bswap | UnaryMinus => arg.typ.clone(),
            CountLeadingZeros { .. } | CountTrailingZeros { .. } => arg.typ.clone(),
            ObjectSize | PointerObject => Type::size_t(),
            PointerOffset => Type::ssize_t(),
            IsDynamicObject | IsFinite | Not => Type::bool(),
            Popcount => arg.typ.clone(),
        }
    }
    /// Private helper function to make unary operators
    fn unop(self, op: UnaryOperator) -> Expr {
        assert!(Expr::typecheck_unop_arg(op, &self));
        let typ = Expr::unop_return_type(op, &self);
        expr!(ExprValue::UnOp { op, e: self }, typ)
    }

    /// `~self`
    pub fn bitnot(self) -> Expr {
        self.unop(Bitnot)
    }

    ///  `__builtin_bswap<n>(self)`
    pub fn bswap(self) -> Expr {
        self.unop(Bswap)
    }

    /// `__builtin_bitreverse<n>(self)`
    pub fn bitreverse(self) -> Expr {
        self.unop(BitReverse)
    }

    /// `__CPROVER_DYNAMIC_OBJECT(self)`
    pub fn dynamic_object(self) -> Self {
        self.unop(IsDynamicObject)
    }

    /// `isfinite(self)`
    pub fn is_finite(self) -> Self {
        self.unop(IsFinite)
    }

    /// `-self`
    pub fn neg(self) -> Expr {
        self.unop(UnaryMinus)
    }

    /// `!self`
    pub fn not(self) -> Expr {
        self.cast_to(Type::bool()).unop(Not)
    }

    /// `__CPROVER_OBJECT_SIZE(self)`
    pub fn object_size(self) -> Self {
        self.unop(ObjectSize)
    }

    /// `__CPROVER_POINTER_OBJECT(self)`
    pub fn pointer_object(self) -> Self {
        self.unop(PointerObject)
    }

    /// `__CPROVER_POINTER_OFFSET(self)`
    pub fn pointer_offset(self) -> Self {
        self.cast_to(Type::void_pointer()).unop(PointerOffset)
    }

    /// `__builtin_popcount(self)`
    pub fn popcount(self) -> Expr {
        self.unop(Popcount)
    }

    /// `__builtin_cttz(self)`
    /// If `allow_zero == false`, calling this builtin with 0 causes UB
    /// Otherwise it is defined for all values
    pub fn cttz(self, allow_zero: bool) -> Expr {
        self.unop(CountTrailingZeros { allow_zero })
    }

    /// `__builtin_ctlz(self)`
    /// If `allow_zero == false`, calling this builtin with 0 causes UB
    /// Otherwise it is defined for all values
    pub fn ctlz(self, allow_zero: bool) -> Expr {
        self.unop(CountLeadingZeros { allow_zero })
    }
}

/// Compound Expressions
impl Expr {
    /// `self < 0`
    pub fn is_negative(self) -> Self {
        assert!(self.typ.is_numeric());
        let typ = self.typ.clone();
        self.lt(typ.zero())
    }

    /// `self >= 0`
    pub fn is_non_negative(self) -> Self {
        assert!(self.typ.is_numeric());
        let typ = self.typ.clone();
        self.ge(typ.zero())
    }

    /// `self == 0`
    pub fn is_zero(self) -> Self {
        assert!(self.typ.is_numeric() || self.typ.is_pointer());
        let typ = self.typ.clone();
        self.eq(typ.zero())
    }

    /// `self != NULL`
    pub fn is_nonnull(self) -> Self {
        assert!(self.typ.is_pointer());
        let nullptr = self.typ().null();
        self.neq(nullptr)
    }

    /// `ArithmeticOverflowResult r; >>>r.overflowed = builtin_add_overflow(self, e, &r.result)<<<`
    pub fn add_overflow(self, e: Expr) -> ArithmeticOverflowResult {
        let result = self.clone().plus(e.clone());
        let overflowed = self.add_overflow_p(e);
        ArithmeticOverflowResult { result, overflowed }
    }

    /// Uses CBMC's [binop]-with-overflow operation that performs a single arithmetic
    /// operation
    /// `struct (T, bool) overflow(binop, self, e)` where `T` is the type of `self`
    /// Pseudocode:
    /// ```
    /// struct overflow_result_t {
    ///   T    result;
    ///   bool overflowed;
    /// } overflow_result;
    /// raw_result = (cast to wider type) self + (cast to wider type) e;
    /// overflow_result.result = (cast to T) raw_result;
    /// overflow_result.overflowed = raw_result > maximum value of T;
    /// return overflow_result;
    /// ```
    pub fn overflow_op(self, op: BinaryOperator, e: Expr) -> Expr {
        assert!(
            matches!(op, OverflowResultMinus | OverflowResultMult | OverflowResultPlus),
            "Expected an overflow operation, but found: `{op:?}`"
        );
        self.binop(op, e)
    }

    pub fn add_overflow_result(self, e: Expr) -> Expr {
        self.binop(OverflowResultPlus, e)
    }

    /// `&self[0]`. Converts arrays into pointers
    pub fn array_to_ptr(self) -> Self {
        assert!(self.typ().is_array_like());
        self.index_array(Type::ssize_t().zero()).address_of()
    }

    /// `self[i]` where self is a pointer or an array
    pub fn index(self, idx: Expr) -> Self {
        assert!(idx.typ().is_integer());
        if self.typ().is_pointer() {
            self.index_ptr(idx)
        } else if self.typ().is_array_like() {
            self.index_array(idx)
        } else {
            panic!("Can't index: {self:?}")
        }
    }

    /// `self[i]` where self is a pointer
    pub fn index_ptr(self, idx: Expr) -> Self {
        assert!(idx.typ().is_integer());
        assert!(self.typ().is_pointer());
        self.plus(idx).dereference()
    }

    /// `ArithmeticOverflowResult r; >>>r.overflowed = builtin_sub_overflow(self, e, &r.result)<<<`
    pub fn mul_overflow(self, e: Expr) -> ArithmeticOverflowResult {
        // TODO: We should replace these calls by *overflow_result.
        // https://github.com/model-checking/kani/issues/1483
        let result = self.clone().mul(e.clone());
        let overflowed = self.mul_overflow_p(e);
        ArithmeticOverflowResult { result, overflowed }
    }

    /// Uses CBMC's multiply-with-overflow operation that performs a single
    /// multiplication operation
    /// `struct (T, bool) overflow(*, self, e)` where `T` is the type of `self`
    /// See pseudocode in `add_overflow_result`
    pub fn mul_overflow_result(self, e: Expr) -> Expr {
        self.binop(OverflowResultMult, e)
    }

    /// Reinterpret the bits of `self` as being of type `t`.
    /// Note that this differs from standard casts, which may convert values.
    /// in C++ syntax: `(uint32_t)(1.0) == 1`, while `reinterpret_cast<uin32_t>(1.0) == 0x3f800000`
    /// Currently implemented as `*(T *)&self`, which creates a requirement that we can take the
    /// address of `self`.
    /// Unlike `transmute_to`, this "works" on arguments of different sizes.
    pub fn reinterpret_cast(self, t: Type) -> Expr {
        assert!(
            self.can_take_address_of(),
            "Can't take address of {self:?} when coercing to {t:?}"
        );
        self.address_of().cast_to(t.to_pointer()).dereference()
    }

    /// `ArithmeticOverflowResult r; >>>r.overflowed = builtin_mul_overflow(self, e, &r.result)<<<`
    pub fn sub_overflow(self, e: Expr) -> ArithmeticOverflowResult {
        let result = self.clone().sub(e.clone());
        let overflowed = self.sub_overflow_p(e);
        ArithmeticOverflowResult { result, overflowed }
    }

    /// Uses CBMC's subtract-with-overflow operation that performs a single
    /// subtraction operation
    /// See pseudocode in `add_overflow_result`
    /// `struct (T, bool) overflow(-, self, e)` where `T` is the type of `self`
    pub fn sub_overflow_result(self, e: Expr) -> Expr {
        self.binop(OverflowResultMinus, e)
    }

    /// `__CPROVER_same_object(self, e)`
    pub fn same_object(self, e: Expr) -> Self {
        self.pointer_object().eq(e.pointer_object())
    }

    /// addition that saturates at bounds
    pub fn saturating_add(self, e: Expr, mm: &MachineModel) -> Expr {
        assert!(self.typ.is_integer());
        assert_eq!(self.typ, e.typ);
        let typ = self.typ.clone();
        let res = self.clone().add_overflow(e);
        // If negative + something overflowed, the something must have been negative too, so we saturate to min.
        // (self < 0) ? min_int : max_int
        let saturating_val = self.is_negative().ternary(typ.min_int_expr(mm), typ.max_int_expr(mm));
        res.overflowed.ternary(saturating_val, res.result)
    }

    /// subtraction that saturates at bounds
    pub fn saturating_sub(self, e: Expr, mm: &MachineModel) -> Expr {
        assert!(self.typ.is_integer());
        assert_eq!(self.typ, e.typ);
        let typ = self.typ.clone();
        let res = self.sub_overflow(e.clone());
        // If something minus a negative overflowed, it must have overflowed past positive max. Saturate there.
        // Otherwise, if something minus a positive overflowed, it must have overflowed to past min. Saturate there.
        let saturating_val = e.is_negative().ternary(typ.max_int_expr(mm), typ.min_int_expr(mm));
        res.overflowed.ternary(saturating_val, res.result)
    }

    /// `"s"`
    /// only to be used when manually wrapped in `.array_to_ptr()`
    pub fn raw_string_constant(s: InternedString) -> Self {
        expr!(StringConstant { s }, Type::c_char().array_of(s.len() + 1))
    }

    /// `"s"`
    pub fn string_constant<T: Into<InternedString>>(s: T) -> Self {
        // Internally, CBMC distinguishes between the string constant, and the pointer to it.
        // The thing we actually manipulate is the pointer, so what is what we return from the constructor.
        // TODO: do we need the `.index(0)` here?
        let s = s.into();
        expr!(StringConstant { s }, Type::c_char().array_of(s.len() + 1)).array_to_ptr()
    }
}
/// Conversions to statements
/// The statement constructors do typechecking, so we don't redundantly do that here.
impl Expr {
    /// `self;`
    pub fn as_stmt(self, loc: Location) -> Stmt {
        Stmt::code_expression(self, loc)
    }

    /// `self = rhs;`
    pub fn assign(self, rhs: Expr, loc: Location) -> Stmt {
        Stmt::assign(self, rhs, loc)
    }

    /// Shorthand to build a `Deinit(self)` statement. See `StmtBody::Deinit`
    pub fn deinit(self, loc: Location) -> Stmt {
        Stmt::deinit(self, loc)
    }

    /// `if (self) { t } else { e }` or `if (self) { t }`
    pub fn if_then_else(self, t: Stmt, e: Option<Stmt>, loc: Location) -> Stmt {
        Stmt::if_then_else(self, t, e, loc)
    }

    /// `return self;`
    pub fn ret(self, loc: Location) -> Stmt {
        Stmt::ret(Some(self), loc)
    }

    /// `switch (self) { cases }`
    pub fn switch(self, cases: Vec<SwitchCase>, default: Option<Stmt>, loc: Location) -> Stmt {
        Stmt::switch(self, cases, default, loc)
    }

    /// `case self: { body }`
    pub fn switch_case(self, body: Stmt) -> SwitchCase {
        SwitchCase::new(self, body)
    }
}

impl Expr {
    /// Given a struct value (Expr), construct a mapping from struct field names
    /// (Strings) to struct field values (Exprs).
    ///
    /// The Struct variant of the Expr enum models the fields of a struct as a
    /// list of pairs (data type components) consisting of a field name and a
    /// field value.  A pair may represent an actual field in the struct or just
    /// padding in the layout of the struct.  This function returns a mapping of
    /// field names (ignoring the padding fields) to field values.  The result
    /// is suitable for use in the struct_expr constructor.  This makes it
    /// easier to look up or modify field values of a struct.
    pub fn struct_field_exprs(&self, symbol_table: &SymbolTable) -> BTreeMap<InternedString, Expr> {
        let struct_type = self.typ();
        assert!(struct_type.is_struct_tag());

        let mut exprs: BTreeMap<InternedString, Expr> = BTreeMap::new();
        let fields = struct_type.lookup_components(symbol_table).unwrap();
        match self.struct_expr_values() {
            Some(values) => {
                assert!(fields.len() == values.len());
                for i in 0..fields.len() {
                    if fields[i].is_padding() {
                        continue;
                    }
                    exprs.insert(fields[i].name(), values[i].clone());
                }
            }
            None => {
                for field in fields {
                    if field.is_padding() {
                        continue;
                    }
                    let name = field.name();
                    exprs.insert(name, self.clone().member(&name.to_string(), symbol_table));
                }
            }
        }
        exprs
    }
}

impl Expr {
    pub fn quantified(
        quantifier: Quantifier,
        typ: Type,
        identifier: InternedString,
        body: Expr,
    ) -> Self {
        expr!(ExprValue::Quantify { quantifier, typ, identifier, body }, Type::c_bool())
    }
}<|MERGE_RESOLUTION|>--- conflicted
+++ resolved
@@ -168,7 +168,6 @@
     Vector {
         elems: Vec<Expr>,
     },
-<<<<<<< HEAD
     Quantify {
         quantifier: Quantifier,
         typ: Type,
@@ -176,25 +175,18 @@
         body: Expr,
     },
     Old(Expr),
-}
-
-#[derive(Clone, Debug, Copy, Eq, PartialEq, PartialOrd)]
-pub enum Quantifier {
-    Forall,
-    Exists,
-}
-
-#[derive(Debug, Clone)]
-pub struct Lambda {
-    pub arguments: Vec<(InternedString, Type)>,
-    pub body: Expr,
-=======
     /// A special expression type used in `assigns` contract clauses. See
     /// <https://diffblue.github.io/cbmc/contracts-assigns.html>
     ConditionalTargetGroup {
         condition: Box<Expr>,
         targets: Vec<MemoryTarget>,
     },
+}
+
+#[derive(Clone, Debug, Copy, Eq, PartialEq, PartialOrd)]
+pub enum Quantifier {
+    Forall,
+    Exists,
 }
 
 /// A target of an assigns clause. Used in [`ExprValue::ConditonalTargetGroup`]. See
@@ -207,7 +199,6 @@
     // | __CPROVER_object_whole(ptr-expr)
     // | __CPROVER_object_from(ptr-expr)
     // | __CPROVER_object_upto(ptr-expr, uint-expr)
->>>>>>> 94f0ac2c
 }
 
 /// Binary operators. The names are the same as in the Irep representation.
